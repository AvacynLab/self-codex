# mcp-self-fork-orchestrator

Serveur MCP (STDIO) pour Codex : orchestration de **sous-chats parallèles** (enfants) sans appel LLM côté outil.  
Codex reste le moteur d'inférence ; l'outil gère l'état, le parallélisme, l'agrégation.

## Installation

```bash
pnpm i    # ou npm i / yarn
pnpm run build
```

## Graph Forge integration

Le dossier `graph-forge/` fournit une DSL pour decrire des graphes orientes pesees. La build principale compile aussi ce module (`npm run build`).

Un nouvel outil MCP `graph_forge_analyze` charge un fichier `.gf` ou une source inline, compile la description, puis execute les analyses demandees (`shortestPath`, `criticalPath`, `stronglyConnected`).

Exemple (pseudo requete SDK) :

```json
{
  "tool": "graph_forge_analyze",
  "input": {
    "path": "graph-forge/examples/pipeline.gf",
    "analyses": [
      { "name": "shortestPath", "args": ["Ingest", "Store"] }
    ]
  }
}
```

La reponse retourne un resume du graphe (noeuds, arcs, directives) et les resultats des analyses definies dans le script ou envoyees a la volee.


## Orchestrateur : outils graphe et visualisation

Plusieurs outils MCP rendent l'etat graphe exploitable sans quitter VS Code :

- `job_view` : resume un job (etat, enfants) avec un extrait du transcript. Chaque enfant expose un lien `vscode://` ainsi qu'une commande `selfForkViewer.openConversation` pour ouvrir la vue web internee.
- `conversation_view` et `events_view` : surfaces respectivement les messages d'un enfant et les evenements recents ou en attente. Les reponses incluent les memes liens cliquables.
- `events_view_live` : lit directement le bus live (option `min_seq`, tri, filtrage par job/enfant) afin d'eviter la saturation liee aux HEARTBEAT.
- `graph_prune` : permet de purger manuellement une conversation (`keep_last`) ou les evenements conserves dans le graphe (`max_events`).
- `graph_state_inactivity` : signale les enfants sans activité récente ou pending trop long (filtres par job/runtime/état, rendu JSON ou texte).
- `graph_state_autosave` : ecrit periodiquement un snapshot JSON. Le viewer VS Code (`Self Fork: Open Viewer`) consomme ce fichier pour afficher enfants, evenements et conversations.

### Runtime dedie par enfant

Chaque enfant recu via `plan_fanout` (ou ajoute a chaud) enregistre un `runtime` distinct (`codex` par defaut). Les outils `job_view`, `status`, `child_info` et les evenements `PLAN` exposent ce champ, facilitant le suivi des instances actives et leur separation logique vis-a-vis de l'orchestrateur (considere comme l'utilisateur dans les transcripts).

## Exposer le serveur MCP via HTTP (cloud)

Le transport STDIO reste actif par defaut. Pour utiliser l'orchestrateur dans un environnement distant (VM, conteneur cloud, etc.), il est possible d'activer un transport HTTP conforme a la specification *Streamable HTTP* :

```bash
node dist/server.js --http --http-port 4000 --no-stdio
```

Options disponibles :

- `--http` active le serveur HTTP avec les valeurs par defaut (hote `0.0.0.0`, port `4000`, chemin `/mcp`).
- `--http-port <port>` / `--http-host <hote>` personnaliser le binding.
- `--http-path <chemin>` (par defaut `/mcp`).
- `--http-json` autorise les reponses JSON directes en plus du flux SSE.
- `--http-stateless` desactive la generation de `mcp-session-id` (mode stateless).
- `--no-stdio` desactive explicitement le transport STDIO; il est automatiquement supprime si HTTP est actif.

Une fois lance, le serveur repond sur `http://<hote>:<port><chemin>` et supporte les GET (SSE) et POST/DELETE conformes au protocole MCP. Les journaux standard affichent l'URL exposee et les options (JSON/stateless).

### Déploiement Codex Cloud pas-à-pas

Un guide exhaustif (build, packaging, service systemd, configuration Codex) est disponible dans [`docs/codex-cloud-setup.md`](docs/codex-cloud-setup.md).

Résumé rapide :

1. Construire l'orchestrateur en local : `npm ci --omit=dev && npm run build` puis archiver `dist/` et `node_modules/`.
2. Déployer l'archive sur l'environnement Codex Cloud et lancer `node dist/server.js --http --http-host 0.0.0.0 --http-port 4000 --no-stdio` (ou via systemd).
3. Déclarer le serveur côté Codex dans `~/.codex/config.toml` via un bloc `[[servers]]` utilisant le transport `streamable-http` pointant vers `https://<domaine>/mcp`.
4. Vérifier la connectivité avec `curl` (`initialize`, flux SSE, `call_tool`) avant d'activer l'agent Codex.

Le guide fournit également un tableau de dépannage (codes d'erreur fréquents, sessions manquantes, blocages réseau) et des exemples d'en-têtes à passer (`Mcp-Session-Id`).
<<<<<<< HEAD

Pour automatiser l'exposition dans Codex Cloud, la section 9 du guide détaille les scripts « configuration » et « maintenance » à coller directement dans le panneau de l'environnement (capture fournie par l'utilisateur).
=======
>>>>>>> 4a553ce5
<|MERGE_RESOLUTION|>--- conflicted
+++ resolved
@@ -79,8 +79,6 @@
 4. Vérifier la connectivité avec `curl` (`initialize`, flux SSE, `call_tool`) avant d'activer l'agent Codex.
 
 Le guide fournit également un tableau de dépannage (codes d'erreur fréquents, sessions manquantes, blocages réseau) et des exemples d'en-têtes à passer (`Mcp-Session-Id`).
-<<<<<<< HEAD
+
 
 Pour automatiser l'exposition dans Codex Cloud, la section 9 du guide détaille les scripts « configuration » et « maintenance » à coller directement dans le panneau de l'environnement (capture fournie par l'utilisateur).
-=======
->>>>>>> 4a553ce5
